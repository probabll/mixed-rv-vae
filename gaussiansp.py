import sys
from itertools import product

import numpy as np
from scipy.special import ndtri

import torch
import torch.distributions as td
from torch.distributions import constraints
from torch.distributions.utils import _standard_normal, broadcast_all

import probabll.distributions as pd
from entmax import sparsemax

# numeric magic, VERY IMPORTANT
from torch_log_ndtr import log_ndtr


class GaussianSparsemax(td.Distribution):

    arg_constraints = {
        'loc': constraints.real,
        'scale': constraints.positive
    }
    support = td.constraints.simplex
    has_rsample = True

    @classmethod
    def all_faces(K):
        """Generate a list of 2**K - 1 bit vectors indicating all possible faces of a K-dimensional simplex."""
        return list(product([0, 1], repeat=K))[1:]

    def __init__(self, loc, scale, cdf_samples=100, KL_samples=1, validate_args=None):
        self.loc, self.scale = broadcast_all(loc, scale)
        self._cdf_samples = cdf_samples
        self._KL_samples = KL_samples
        batch_shape, event_shape = self.loc.shape[:-1], self.loc.shape[-1:]
        super().__init__(batch_shape, event_shape, validate_args=validate_args)

    def expand(self, batch_shape, _instance=None):
        new = self._get_checked_instance(GaussianSparsemax, _instance)
        batch_shape = torch.Size(batch_shape)
        new.loc = self.loc.expand(batch_shape + self.event_shape)
        new.scale = self.scale.expand(batch_shape + self.event_shape)
        new._cdf_samples = self._cdf_samples
        new._KL_samples = self._KL_samples
        super(GaussianSparsemax, new).__init__(batch_shape, self.event_shape, validate_args=False)
        new._validate_args = self._validate_args
        return new

    def rsample(self, sample_shape=torch.Size()):
        # sample_shape + batch_shape + (K,)
        z = td.Normal(loc=self.loc, scale=self.scale).rsample(sample_shape)
        return sparsemax(z, dim=-1)

    def IS(self, loc, cov, diag, sample_size):
        q = td.Normal(loc=loc, scale=diag)
        p = td.MultivariateNormal(loc, cov, validate_args=False)
        # [S, B, K]
        x = q.sample((sample_size,))
        x = torch.where(x > 0, -x, x)
        # [S, B]
        log_prob = (p.log_prob(x) - 2.0*q.log_prob(x).sum(-1)).logsumexp(0) - np.log(sample_size)
        return log_prob

    def _log_cdf_integrate(self, y, loc, scale, var, face, zero, n_samples):

        if not hasattr(self, '_inv_cdf_us'):
            us = np.linspace(0, 1, n_samples + 2)[1:-1]
            self.log_du = np.log(us[1] - us[0])
            inv_cdf_us = ndtri(us)
            inv_cdf_us = torch.tensor(inv_cdf_us, device=y.device, dtype=y.dtype)
            self._inv_cdf_us = inv_cdf_us
        else:
            inv_cdf_us = self._inv_cdf_us

        inv_vars = var.reciprocal()

        # [B]
        inv_sum_inv_vars = torch.where(face, inv_vars, zero).sum(dim=-1).reciprocal()

        # [B, K]
        term_a_coef = torch.sqrt(inv_sum_inv_vars).unsqueeze(dim=-1) / scale
        # [B, K, S]

        # [1, 1, S]
        inv_cdf_us = inv_cdf_us.reshape(tuple(1 for _ in term_a_coef.shape)
                                        + inv_cdf_us.shape)
        # [B, K, 1]
        term_a_coef = term_a_coef.unsqueeze(dim=-1)

        # [B, K, S]
        term_a = term_a_coef * inv_cdf_us

        # [B, Ki, Kj]
        pairwise_diff = (y - loc).unsqueeze(-1) + loc.unsqueeze(-2)
        pairwise_diff = pairwise_diff / var.unsqueeze(-1)

        # [B, Kj]
        num = torch.where(face.unsqueeze(-1), pairwise_diff, zero).sum(dim=-2)

        # [B, Kj] also
        idenom = inv_sum_inv_vars.unsqueeze(dim=-1) / scale

        term_b = num * idenom

        # [B, K, S]
        t = term_a - term_b.unsqueeze(-1)
        log_phi_t = log_ndtr(t)

        # add up over zeros
        log_integrand = torch.where(face.unsqueeze(-1),
                                    zero,
                                    log_phi_t).sum(dim=-2)

        # do trapezoidal rule: average the two function evals in log space.
        log_centers = torch.logaddexp(log_integrand[..., :-1],
                                      log_integrand[..., 1:])
        log_centers -= np.log(2)  # for trapezoidal
        log_centers += self.log_du  #  interval width

        log_cdf = torch.logsumexp(log_centers, dim=-1)

        return log_cdf


    def _log_cdf_mc(self, y, loc, scale, var, face, zero, n_samples):
        # Joint log prob for the zeros

        # [B, K]
        inv_vars = var.reciprocal()
        # [B]
        inv_sum_inv_vars = (torch.where(face, inv_vars, zero)
                            .sum(dim=-1).reciprocal())
        zscore = (y - loc) / var
        # [B]
        zsc_nz = torch.where(face, zscore, zero).sum(dim=-1)

        # monte carlo sample (possible optimisation: share noise across instances in batch, it should be safe from an MC point of view)
        # [B, S]
        t0 = torch.randn(tuple(1 for _ in loc.shape[:-1]) + (n_samples,), dtype=y.dtype, device=y.device)

        # [B]
        adj_loc = (-inv_sum_inv_vars * zsc_nz)
        adj_scale = torch.sqrt(inv_sum_inv_vars)

        # [B, S]
        T = adj_loc.unsqueeze(dim=-1) + adj_scale.unsqueeze(dim=-1) * t0
        # [B, 1, S]
        T = T.unsqueeze(dim=-2)

        # [B, K, 1]
        loc_ = loc.unsqueeze(dim=-1)
        scale_ = scale.unsqueeze(dim=-1)

        # compute univariate standard normal CDF, elementwise.
        # This crucially requires careful numerical code.
        # [B, K, S]
        T_zsc = (T - loc_) / scale_
        log_cdf_1d = log_ndtr(T_zsc)

        # [B, S]
        # we mask and reduce_sum over k in [K] (the zeros)
        log_cdf_1d = (torch.where(face.unsqueeze(dim=-1), zero, log_cdf_1d)
                      .sum(dim=-2))
        log_cdf_1d -= np.log(n_samples)

        # [B]
        # reduce the sample dimension
        log_cdf = torch.logsumexp(log_cdf_1d, dim=-1)
        return log_cdf


    def log_prob(self, y, pivot_alg='first', tiny=1e-9, huge=1e9,
            n_samples=None):

        if n_samples is None:
            n_samples = self._cdf_samples

        K = y.shape[-1]

        # create a single zero with the same dtype and device sa y
        zero = y.new_zeros(1)

        # [B, K]
        loc = self.loc
        scale = self.scale
        var = scale ** 2

        # The face contains the set of coordinates greater than zero
        # [B, K]
        face = y > 0

        # Chose a pivot coordinate (a non-zero coordinate)
        # [B]
        if pivot_alg == 'first':
            ind_pivot = torch.argmax((face > 0).float(), -1)
        elif pivot_alg == 'random':
            ind_pivot = td.Categorical(
                probs=face.float()/(face.float().sum(-1, keepdims=True))
            ).sample()

        # Select a batch of pivots
        # [B, K]
        pivot_indicator = torch.nn.functional.one_hot(ind_pivot, K).bool()

        # All non-zero coordinates but the pivot
        # [B, K]
        others = torch.logical_xor(face, pivot_indicator)

        # The value of the pivot coordinate
        # [B]
        t = (y * pivot_indicator.float()).sum(-1)

        # Pivot mean and variance
        # [B]
        t_mean = torch.where(pivot_indicator, loc, zero).sum(-1)
        t_scale = torch.where(pivot_indicator, scale, zero).sum(-1)
        #t_var = torch.where(pivot_indicator, var, zero).sum(-1)

        # Difference with respect to the pivot
        # [B, K]
        y_diff = torch.where(others, y - t.unsqueeze(-1), zero)

        # [B, K]
        mean_diff = torch.where(others, loc - t_mean.unsqueeze(-1), zero)

        # Joint log pdf for the non-zeros
        # [B, K, K]
        #diag = torch.diag_embed(torch.where(others, var, var.new_ones(1)))
        #offset = t_var.unsqueeze(-1).unsqueeze(-1)

        # A = diag(d)
        # u = t_var * 1
        # v = 1
        # inv(A) = diag(1/d)

        # pdf:
        # 2pi ^ {-k/2} det(cov)^{-1/2} exp(-1/2*(x-mu)Tcov^{-1} (x-mu))

        # [B, K]
        cov_diag = torch.where(others, var, var.new_ones(1))
        # [B, K, rank=1]
        # others: [B, K], t_scale: [B], the final unsqueeze creates the rank=1 dimension
        cov_factor = torch.where(others, t_scale.unsqueeze(-1), zero).unsqueeze(-1)

        # We need a multivariate normal for the non-zero coordinates in `other`
        # but to batch mvns we will need to use K-by-K covariances
        # we can do so by embedding the lower-dimensional mvn in a higher dimensional mvn
        # with cov=I.
        # [B, K, K]
        #cov_mask = others.unsqueeze(-1) * others.unsqueeze(-2)
        #cov = torch.where(cov_mask, diag + offset, diag)

        # This computes log prob of y[other] under  the lower dimensional mvn
        # times log N(0|0,1) for the other dimensions
        # [B]
        #log_prob = td.MultivariateNormal(mean_diff, cov).log_prob(y_diff)
        # [B]
        log_prob = td.LowRankMultivariateNormal(mean_diff, cov_diag=cov_diag, cov_factor=cov_factor).log_prob(y_diff)
        #log_prob = torch.zeros(loc.shape[:-1], device=loc.device)
        # so we discount the contribution from the masked coordinates
        # [B, K]
        log_prob0 = td.Normal(torch.zeros_like(mean_diff), torch.ones_like(mean_diff)).log_prob(torch.zeros_like(y_diff))
        # [B]
        log_prob = log_prob - torch.where(others, zero, log_prob0).sum(-1)

<<<<<<< HEAD
        # Joint log prob for the zeros
        ## VLAD's code starts here
        # [B, K]
        inv_vars = var.reciprocal()
        # [B]
        inv_sum_inv_vars = (torch.where(face, inv_vars, zero)
                            .sum(dim=-1).reciprocal())
        zscore = (y - loc) / var
        # [B]
        zsc_nz = torch.where(face, zscore, zero).sum(dim=-1)

        # monte carlo sample (possible optimisation: share noise across instances in batch, it should be safe from an MC point of view)
        # [B, S]
        #t0 = torch.randn(tuple(1 for _ in loc.shape[:-1]) + (n_samples,), dtype=y.dtype, device=y.device)
        t0 = torch.randn(loc.shape[:-1] + (n_samples,), dtype=y.dtype, device=y.device)

        # [B]
        adj_loc = (-inv_sum_inv_vars * zsc_nz)
        adj_scale = torch.sqrt(inv_sum_inv_vars)

        # [B, S]
        T = adj_loc.unsqueeze(dim=-1) + adj_scale.unsqueeze(dim=-1) * t0
        # [B, 1, S]
        T = T.unsqueeze(dim=-2)

        # [B, K, 1]
        loc_ = loc.unsqueeze(dim=-1)
        scale_ = scale.unsqueeze(dim=-1)

        # compute univariate standard normal CDF, elementwise.
        # This crucially requires careful numerical code.
        # [B, K, S]
        T_zsc = (T - loc_) / scale_
        log_cdf_1d = log_ndtr(T_zsc)

        # [B, S]
        # we mask and reduce_sum over k in [K] (the zeros)
        log_cdf_1d = (torch.where(face.unsqueeze(dim=-1), zero, log_cdf_1d)
                      .sum(dim=-2))
        log_cdf_1d -= np.log(n_samples)

        # [B]
        # reduce the sample dimension
        log_cdf = torch.logsumexp(log_cdf_1d, dim=-1)
        log_cdf = torch.clamp(log_cdf, torch.finfo(torch.float32).min, 0.)  
=======
        # log_cdf = self._log_cdf_mc(y, loc, scale, var, face, zero, n_samples)
        log_cdf = self._log_cdf_integrate(y, loc, scale, var, face, zero, n_samples)
>>>>>>> 64d6bd4d


        # [B]
        log_det = face.float().sum(-1).log()

        # [B]
        return log_prob + log_cdf + log_det

    def log_prob_IS(self, y, n_samples=None):

        if n_samples is None:
            n_samples = self._cdf_samples

        assert y.shape[:-1] == self.batch_shape, f"For now I need the same batch_shape: {y.shape} got {y.shape[:-1]} instead of {self.batch_shape}"

        batch_shape = y.shape[:-1]
        K = self.loc.shape[-1]

        # [B]
        dtau = td.Normal(
            loc=torch.zeros(batch_shape, device=self.loc.device),
            scale=torch.ones(batch_shape, device=self.scale.device)
        )
        # [B, K]
        dnu = td.Exponential(torch.ones(batch_shape + (K,), device=self.loc.device),
        )


        # [B]
        n = (y > 0).float().sum(-1)

        # [S, B, K]
        y = y.expand((n_samples,) + batch_shape + (K,))

        # [S, B, K]
        antisupp = y == 0
        # [S, B]
        n_antisupp = antisupp.float().sum(-1)
        # [S, B]
        taus = dtau.sample(sample_shape=(n_samples,))
        # [S, B, K]
        nus = dnu.sample(sample_shape=(n_samples,))


        # [S, B, K]
        X = y + taus.unsqueeze(-1)
        X = X - torch.where(antisupp, nus, torch.zeros_like(nus))

        # this just asserts we are sampling over the correct set
        # print("Error: ", torch.sum((sparsemax(X, 1) - y) ** 2))

        # probability of each of these Xs
        # [S, B]
        logp_X = td.Normal(loc=self.loc, scale=self.scale).log_prob(X).sum(-1)

        # probability of our importance distribution (iid over tau and nu)
        # [S, B]
        logq_X = dtau.log_prob(taus)
        # [S, B]
        logq_X += torch.where(antisupp, dnu.log_prob(nus), torch.zeros_like(nus)).sum(-1)

        # \int_s p(x) dx = E_p [1_S] = E_q[1_S * p/q]
        # 1_S is 1 by construction

        ## this multiplication by n here gives the expected result
        ##  - in the 2d case
        ##  - in the 3d case when looking at dimension 1- and 2- faces.
        ## WHERE DOES IT COME FROM? I discovered it just randomly.
        ## Can we check if this gives correct values on the interior on the 3-simplex?
        # [B]
        log_prob = (logp_X - logq_X).logsumexp(0) - np.log(n_samples)
        log_prob += n.log()

        return log_prob


@td.register_kl(GaussianSparsemax, GaussianSparsemax)
def _kl_gaussiansparsemax_gaussiansparsemax(p, q):
    # [S, ...]
    x = p.rsample((p._KL_samples,))
    return (p.log_prob(x) - q.log_prob(x)).mean(dim=0)


class GaussianSparsemaxPrior(td.Distribution):

    def __init__(self, pF, alpha_net, validate_args=False):
        self.pF = pF
        self.alpha_net = alpha_net
        batch_shape, event_shape = pF.batch_shape, pF.event_shape
        super().__init__(batch_shape, event_shape, validate_args=validate_args)

    def expand(self, batch_shape, _instance=None):
        new = self._get_checked_instance(GaussianSparsemaxPrior, _instance)
        new.pF = self.pF.expand(batch_shape)
        new.alpha_net = self.alpha_net
        super(GaussianSparsemaxPrior, new).__init__(batch_shape, self.event_shape, validate_args=False)
        new._validate_args = self._validate_args
        return new

    def sample(self, sample_shape=torch.Size()):
        f = self.pF.sample(sample_shape)
        Y = pd.MaskedDirichlet(f.bool(), self.alpha_net(f))
        return Y.sample()

    def log_prob(self, value):
        f = (value > 0).float()
        Y = pd.MaskedDirichlet(f.bool(), self.alpha_net(f))
        return self.pF.log_prob(f) + Y.log_prob(value)


@td.register_kl(GaussianSparsemax, GaussianSparsemaxPrior)
def _kl_gaussiansparsemax_gaussiansparsemaxprior(p, q):
    # [S, ...]
    x = p.rsample((p._KL_samples,))
    return (p.log_prob(x) - q.log_prob(x)).mean(dim=0)

<|MERGE_RESOLUTION|>--- conflicted
+++ resolved
@@ -265,56 +265,8 @@
         # [B]
         log_prob = log_prob - torch.where(others, zero, log_prob0).sum(-1)
 
-<<<<<<< HEAD
-        # Joint log prob for the zeros
-        ## VLAD's code starts here
-        # [B, K]
-        inv_vars = var.reciprocal()
-        # [B]
-        inv_sum_inv_vars = (torch.where(face, inv_vars, zero)
-                            .sum(dim=-1).reciprocal())
-        zscore = (y - loc) / var
-        # [B]
-        zsc_nz = torch.where(face, zscore, zero).sum(dim=-1)
-
-        # monte carlo sample (possible optimisation: share noise across instances in batch, it should be safe from an MC point of view)
-        # [B, S]
-        #t0 = torch.randn(tuple(1 for _ in loc.shape[:-1]) + (n_samples,), dtype=y.dtype, device=y.device)
-        t0 = torch.randn(loc.shape[:-1] + (n_samples,), dtype=y.dtype, device=y.device)
-
-        # [B]
-        adj_loc = (-inv_sum_inv_vars * zsc_nz)
-        adj_scale = torch.sqrt(inv_sum_inv_vars)
-
-        # [B, S]
-        T = adj_loc.unsqueeze(dim=-1) + adj_scale.unsqueeze(dim=-1) * t0
-        # [B, 1, S]
-        T = T.unsqueeze(dim=-2)
-
-        # [B, K, 1]
-        loc_ = loc.unsqueeze(dim=-1)
-        scale_ = scale.unsqueeze(dim=-1)
-
-        # compute univariate standard normal CDF, elementwise.
-        # This crucially requires careful numerical code.
-        # [B, K, S]
-        T_zsc = (T - loc_) / scale_
-        log_cdf_1d = log_ndtr(T_zsc)
-
-        # [B, S]
-        # we mask and reduce_sum over k in [K] (the zeros)
-        log_cdf_1d = (torch.where(face.unsqueeze(dim=-1), zero, log_cdf_1d)
-                      .sum(dim=-2))
-        log_cdf_1d -= np.log(n_samples)
-
-        # [B]
-        # reduce the sample dimension
-        log_cdf = torch.logsumexp(log_cdf_1d, dim=-1)
-        log_cdf = torch.clamp(log_cdf, torch.finfo(torch.float32).min, 0.)  
-=======
         # log_cdf = self._log_cdf_mc(y, loc, scale, var, face, zero, n_samples)
         log_cdf = self._log_cdf_integrate(y, loc, scale, var, face, zero, n_samples)
->>>>>>> 64d6bd4d
 
 
         # [B]
